{-# LANGUAGE NamedFieldPuns #-}
{-# LANGUAGE RecordWildCards #-}
{-# LANGUAGE TemplateHaskell #-}
{-# OPTIONS_GHC -fno-specialise #-}

module MajorityMultiSign.OnChain (
  checkMultisigned,
  findUTxO,
  mkValidator,
  validator,
  validatorAddress,
  validatorFromIdentifier,
  validatorHash,
  validatorHashFromIdentifier,
) where

import Cardano.Prelude (fromInteger, rightToMaybe, round, (*))
import Data.Kind (Type)
import Data.List.Extra (firstJust)
import Data.Map qualified as Map
import Data.Row (Row)
import Data.Text (Text)
import Ledger (Address, ChainIndexTxOut (..), Datum (..), PubKeyHash, ScriptContext (..), scriptHashAddress, txSignedBy)
import Ledger qualified
import Ledger.Scripts qualified as Scripts
import Ledger.Typed.Scripts qualified as TypedScripts
import MajorityMultiSign.Schema (
  MajorityMultiSign,
  MajorityMultiSignDatum (..),
  MajorityMultiSignIdentifier (..),
  MajorityMultiSignRedeemer (..),
  MajorityMultiSignValidatorParams (..),
  signReq,
 )
import Plutus.Contract (
  Contract,
  ContractError (..),
  throwError,
  utxosAt,
 )
import Plutus.V1.Ledger.Api (TxOut (..), TxOutRef, fromBuiltinData)
import Plutus.V1.Ledger.Contexts (TxInInfo (..), TxInfo (..), findDatumHash)
import Plutus.V1.Ledger.Value (assetClassValueOf)
import PlutusTx qualified
import PlutusTx.Builtins (greaterThanEqualsInteger)
import PlutusTx.Prelude hiding (fromInteger, round, take, (*))

{-# INLINEABLE mkValidator #-}
mkValidator ::
  MajorityMultiSignValidatorParams ->
  MajorityMultiSignDatum ->
  MajorityMultiSignRedeemer ->
  ScriptContext ->
  Bool
mkValidator params dat red ctx =
  hasCorrectToken params ctx (getExpectedDatum red dat)
    && isSufficientlySigned red dat ctx

{-# INLINEABLE removeSigners #-}
removeSigners :: [PubKeyHash] -> [PubKeyHash] -> [PubKeyHash]
removeSigners [] _ = []
removeSigners xs [] = xs -- Not strictly needed, but more efficient
removeSigners (x : xs) ys = if x `elem` ys then removeSigners xs ys else x : removeSigners xs ys

-- | Calculates the expected output datum from the current datum and the redeemer
{-# INLINEABLE getExpectedDatum #-}
getExpectedDatum :: MajorityMultiSignRedeemer -> MajorityMultiSignDatum -> MajorityMultiSignDatum
getExpectedDatum UseSignaturesAct datum = datum
getExpectedDatum UpdateKeysAct {keys} datum = datum {signers = keys}

-- | Checks if, when setting new signatures, all new keys have signed the transaction
{-# INLINEABLE hasNewSignatures #-}
hasNewSignatures :: MajorityMultiSignRedeemer -> MajorityMultiSignDatum -> ScriptContext -> Bool
hasNewSignatures UseSignaturesAct _ _ = True
hasNewSignatures UpdateKeysAct {keys} MajorityMultiSignDatum {signers} ctx = all (txSignedBy $ scriptContextTxInfo ctx) $ keys `removeSigners` signers

-- | Checks the script has the correct token (containing the asset we want), forwards it to the right place, and has the datum we expect
{-# INLINEABLE hasCorrectToken #-}
hasCorrectToken :: MajorityMultiSignValidatorParams -> ScriptContext -> MajorityMultiSignDatum -> Bool
hasCorrectToken MajorityMultiSignValidatorParams {asset} ctx expectedDatum =
  traceIfFalse "Couldn't find asset" (isJust assetTxOut)
    && traceIfFalse
      "Incorrect output datum"
      ((assetTxOut >>= txOutDatumHash) == findDatumHash (Datum $ PlutusTx.toBuiltinData expectedDatum) (scriptContextTxInfo ctx))
  where
    continuing :: [TxOut]
    continuing = Ledger.getContinuingOutputs ctx

    checkAsset :: TxOut -> Maybe TxOut
    checkAsset txOut = if assetClassValueOf (txOutValue txOut) asset > 0 then Just txOut else Nothing

    assetTxOut :: Maybe TxOut
    assetTxOut = firstJust checkAsset continuing

-- | External function called by other contracts to ensure multisigs present
{-# INLINEABLE checkMultisigned #-}
checkMultisigned :: MajorityMultiSignIdentifier -> ScriptContext -> Bool
checkMultisigned MajorityMultiSignIdentifier {asset} ctx = any containsAsset inputs
  where
    inputs :: [TxInInfo]
    inputs = txInfoInputs $ scriptContextTxInfo ctx

    containsAsset :: TxInInfo -> Bool
    containsAsset = (> 0) . flip assetClassValueOf asset . txOutValue . txInInfoResolved

-- | Checks the validator is signed by more than half of the signers on the datum
{-# INLINEABLE isSufficientlySigned #-}
isSufficientlySigned :: MajorityMultiSignRedeemer -> MajorityMultiSignDatum -> ScriptContext -> Bool
<<<<<<< HEAD
isSufficientlySigned red dat@MajorityMultiSignDatum {..} ctx =
  traceIfFalse "Not enough signatures" (length signersPresent `greaterThanEqualsInteger` ((length signersUnique + 1) `divideInteger` 2))
    && traceIfFalse "Missing signatures from new keys" (hasNewSignatures red dat ctx)
  where
    signersPresent, signersUnique :: [PubKeyHash]
    signersPresent = filter (txSignedBy $ scriptContextTxInfo ctx) signersUnique
    signersUnique = nub signers
=======
isSufficientlySigned red dat@MajorityMultiSignDatum {signers} ctx =
  traceIfFalse "Not enough signatures" (length signersPresent `greaterThanEqualsInteger` expectedSigns)
    && traceIfFalse "Missing signatures from new keys" (hasNewSignatures red dat ctx)
  where
    signersPresent :: [PubKeyHash]
    signersPresent = filter (txSignedBy $ scriptContextTxInfo ctx) signers
    expectedSigns :: Integer
    expectedSigns = round $ (fromInteger $ length signers) * signReq
>>>>>>> 57f14336

inst :: MajorityMultiSignValidatorParams -> TypedScripts.TypedValidator MajorityMultiSign
inst params =
  TypedScripts.mkTypedValidator @MajorityMultiSign
    ($$(PlutusTx.compile [||mkValidator||]) `PlutusTx.applyCode` PlutusTx.liftCode params)
    $$(PlutusTx.compile [||wrap||])
  where
    wrap = TypedScripts.wrapValidator @MajorityMultiSignDatum @MajorityMultiSignRedeemer

validator :: MajorityMultiSignValidatorParams -> Scripts.Validator
validator = TypedScripts.validatorScript . inst

validatorHash :: MajorityMultiSignValidatorParams -> Scripts.ValidatorHash
validatorHash = TypedScripts.validatorHash . inst

validatorAddress :: MajorityMultiSignValidatorParams -> Address
validatorAddress = Ledger.scriptAddress . validator

-- | Gets the validator from an identifier
validatorFromIdentifier :: MajorityMultiSignIdentifier -> Scripts.Validator
validatorFromIdentifier MajorityMultiSignIdentifier {asset} = validator $ MajorityMultiSignValidatorParams asset

-- | Gets the validator hash from an identifier
validatorHashFromIdentifier :: MajorityMultiSignIdentifier -> Scripts.ValidatorHash
validatorHashFromIdentifier MajorityMultiSignIdentifier {asset} = validatorHash $ MajorityMultiSignValidatorParams asset

-- | Finds the UTxO in a majority multisign containing the asset, and returns it, its datum and the signer list
findUTxO :: forall (w :: Type) (s :: Row Type). MajorityMultiSignIdentifier -> Contract w s ContractError ((TxOutRef, ChainIndexTxOut), Datum, [PubKeyHash])
findUTxO mms = do
  utxos <- utxosAt $ scriptHashAddress mms.address
  let utxoFiltered = Map.toList $ Map.filter ((> 0) . flip assetClassValueOf mms.asset . txOutValue . Ledger.toTxOut) utxos
  case utxoFiltered of
    [(txOutRef, txOut)] ->
      maybeToError "Couldn't extract datum" $ do
        datum <- getChainIndexTxOutDatum txOut
        typedDatum <- fromBuiltinData @MajorityMultiSignDatum $ getDatum datum
        return ((txOutRef, txOut), datum, typedDatum.signers)
    _ -> throwError $ OtherError "Couldn't find UTxO"

-- | fromJust that gives a Contract error
maybeToError ::
  forall (w :: Type) (s :: Row Type) (a :: Type).
  Text ->
  Maybe a ->
  Contract w s ContractError a
maybeToError err = maybe (throwError $ OtherError err) return

-- | Extracts the datum from a ChainIndexTxOut
getChainIndexTxOutDatum :: ChainIndexTxOut -> Maybe Datum
getChainIndexTxOutDatum PublicKeyChainIndexTxOut {} = Nothing
getChainIndexTxOutDatum ScriptChainIndexTxOut {_ciTxOutDatum = eDatum} = rightToMaybe eDatum<|MERGE_RESOLUTION|>--- conflicted
+++ resolved
@@ -106,7 +106,6 @@
 -- | Checks the validator is signed by more than half of the signers on the datum
 {-# INLINEABLE isSufficientlySigned #-}
 isSufficientlySigned :: MajorityMultiSignRedeemer -> MajorityMultiSignDatum -> ScriptContext -> Bool
-<<<<<<< HEAD
 isSufficientlySigned red dat@MajorityMultiSignDatum {..} ctx =
   traceIfFalse "Not enough signatures" (length signersPresent `greaterThanEqualsInteger` ((length signersUnique + 1) `divideInteger` 2))
     && traceIfFalse "Missing signatures from new keys" (hasNewSignatures red dat ctx)
@@ -114,16 +113,6 @@
     signersPresent, signersUnique :: [PubKeyHash]
     signersPresent = filter (txSignedBy $ scriptContextTxInfo ctx) signersUnique
     signersUnique = nub signers
-=======
-isSufficientlySigned red dat@MajorityMultiSignDatum {signers} ctx =
-  traceIfFalse "Not enough signatures" (length signersPresent `greaterThanEqualsInteger` expectedSigns)
-    && traceIfFalse "Missing signatures from new keys" (hasNewSignatures red dat ctx)
-  where
-    signersPresent :: [PubKeyHash]
-    signersPresent = filter (txSignedBy $ scriptContextTxInfo ctx) signers
-    expectedSigns :: Integer
-    expectedSigns = round $ (fromInteger $ length signers) * signReq
->>>>>>> 57f14336
 
 inst :: MajorityMultiSignValidatorParams -> TypedScripts.TypedValidator MajorityMultiSign
 inst params =
