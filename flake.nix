--- conflicted
+++ resolved
@@ -70,23 +70,12 @@
             nativeBuildInputs =
               [ pkgs.cabal-install pkgs.hlint pkgs.haskellPackages.fourmolu ];
 
-<<<<<<< HEAD
             additional = ps: with ps; [
               tasty-plutus
-              plutus-extra
-              plutus-context-builder
               quickcheck-plutus-instances
+              plutus-collection
               plutus-laws
-              plutus-list
               plutus-golden
-=======
-            additional = ps: [
-              ps.tasty-plutus
-              ps.quickcheck-plutus-instances
-              ps.plutus-collection
-              ps.plutus-laws
-              ps.plutus-golden
->>>>>>> 59345cc8
 
               plutarch
 
